--- conflicted
+++ resolved
@@ -278,18 +278,9 @@
 
 local function cleanup()
     os.remove("moon")
-<<<<<<< HEAD
-    os.remove("moon.exe")
-    os.remove("moon.debug")
-    os.remove("lua.dll")
-    os.remove("liblua.so")
-    os.remove("liblua.so.debug")
-    os.remove("liblua.dylib")
-=======
     os.remove("moon.*")
     os.remove("lua.*")
     os.remove("liblua.*")
->>>>>>> 9e32d369
     os.rmdir("build/obj")
     os.rmdir("build/bin")
     os.rmdir(".vs")
@@ -326,17 +317,6 @@
             linux = function ()
                 os.execute("premake5 gmake2")
                 os.execute("make -j4 config=release")
-                os.execute([[
-                    #!/bin/bash
-                    if objdump --section-headers "moon" | grep -q ".debug_info"; then
-                        objcopy --only-keep-debug moon moon.debug
-                        objcopy --only-keep-debug liblua.so liblua.so.debug
-                        strip moon
-                        strip liblua.so
-                        objcopy --add-gnu-debuglink=moon.debug moon
-                        objcopy --add-gnu-debuglink=liblua.so.debug liblua.so
-                    fi
-                ]])
             end,
             macosx = function ()
                 os.execute("premake5 gmake2 --cc=clang")
@@ -359,11 +339,7 @@
                 os.execute("if exist moon-windows.zip del /f moon-windows.zip")
                 os.execute("if not exist clib mkdir clib")
                 os.execute("echo Compressing files into moon-windows.zip...")
-<<<<<<< HEAD
-                os.execute("powershell Compress-Archive -Path moon.exe, lua.dll, lualib, service, clib -DestinationPath moon-windows.zip")
-=======
                 os.execute("powershell Compress-Archive -Path moon.exe, lua.dll, lualib, service, clib, example, README.md -DestinationPath moon-windows.zip ")
->>>>>>> 9e32d369
                 os.execute("echo Checking if moon-windows.zip was created...")
                 os.execute("if exist moon-windows.zip (echo moon-windows.zip created successfully.) else (echo Failed to create moon-windows.zip.)")
             end,
@@ -372,25 +348,15 @@
                     #!/bin/bash
                     rm -f moon-linux.zip
                     mkdir -p clib
-<<<<<<< HEAD
-                    zip -r moon-linux.zip moon liblua.so lualib service clib/*.so moon.debug liblua.so.debug
-=======
                     zip -r moon-linux.zip moon liblua.so lualib service clib/*.so README.md example
->>>>>>> 9e32d369
                 ]])
             end,
             macosx = function ()
                 os.execute([[
                     #!/bin/bash
-<<<<<<< HEAD
-                    rm -f moon-linux.zip
-                    mkdir -p clib
-                    zip -r moon-linux.zip moon liblua.dylib lualib service clib/*.dylib
-=======
                     rm -f moon-macosx.zip
                     mkdir -p clib
                     zip -r moon-macosx.zip moon liblua.dylib lualib service clib/*.dylib README.md example
->>>>>>> 9e32d369
                 ]])
             end,
         }
